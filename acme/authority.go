package acme

import (
	"crypto"
	"crypto/tls"
	"crypto/x509"
	"encoding/base64"
	"math"
	"math/rand"
	"net"
	"net/http"
	"net/url"
	"time"

	"github.com/pkg/errors"
	"github.com/smallstep/certificates/authority/provisioner"
	database "github.com/smallstep/certificates/db"
	"github.com/smallstep/cli/jose"
	"github.com/smallstep/nosql"
)

// Interface is the acme authority interface.
type Interface interface {
	DeactivateAccount(provisioner.Interface, string) (*Account, error)
	FinalizeOrder(provisioner.Interface, string, string, *x509.CertificateRequest) (*Order, error)
	GetAccount(provisioner.Interface, string) (*Account, error)
	GetAccountByKey(provisioner.Interface, *jose.JSONWebKey) (*Account, error)
	GetAuthz(provisioner.Interface, string, string) (*Authz, error)
	GetCertificate(string, string) ([]byte, error)
	GetDirectory(provisioner.Interface) *Directory
	GetLink(Link, string, bool, ...string) string
	GetOrder(provisioner.Interface, string, string) (*Order, error)
	GetOrdersByAccount(provisioner.Interface, string) ([]string, error)
	LoadProvisionerByID(string) (provisioner.Interface, error)
	NewAccount(provisioner.Interface, AccountOptions) (*Account, error)
	NewNonce() (string, error)
	NewOrder(provisioner.Interface, OrderOptions) (*Order, error)
	UpdateAccount(provisioner.Interface, string, []string) (*Account, error)
	UseNonce(string) error
	ValidateChallenge(provisioner.Interface, string, string, *jose.JSONWebKey) (*Challenge, error)
}

// Authority is the layer that handles all ACME interactions.
type Authority struct {
	db       nosql.DB
	dir      *directory
	signAuth SignAuthority
}

var (
	accountTable           = []byte("acme_accounts")
	accountByKeyIDTable    = []byte("acme_keyID_accountID_index")
	authzTable             = []byte("acme_authzs")
	challengeTable         = []byte("acme_challenges")
	nonceTable             = []byte("nonces")
	orderTable             = []byte("acme_orders")
	ordersByAccountIDTable = []byte("acme_account_orders_index")
	certTable              = []byte("acme_certs")
)

// NewAuthority returns a new Authority that implements the ACME interface.
func NewAuthority(db nosql.DB, dns, prefix string, signAuth SignAuthority) (*Authority, error) {
	if _, ok := db.(*database.SimpleDB); !ok {
		// If it's not a SimpleDB then go ahead and bootstrap the DB with the
		// necessary ACME tables. SimpleDB should ONLY be used for testing.
		tables := [][]byte{accountTable, accountByKeyIDTable, authzTable,
			challengeTable, nonceTable, orderTable, ordersByAccountIDTable,
			certTable}
		for _, b := range tables {
			if err := db.CreateTable(b); err != nil {
				return nil, errors.Wrapf(err, "error creating table %s",
					string(b))
			}
		}
	}
	return &Authority{
		db: db, dir: newDirectory(dns, prefix), signAuth: signAuth,
	}, nil
}

// GetLink returns the requested link from the directory.
func (a *Authority) GetLink(typ Link, provID string, abs bool, inputs ...string) string {
	return a.dir.getLink(typ, provID, abs, inputs...)
}

// GetDirectory returns the ACME directory object.
func (a *Authority) GetDirectory(p provisioner.Interface) *Directory {
	name := url.PathEscape(p.GetName())
	return &Directory{
		NewNonce:   a.dir.getLink(NewNonceLink, name, true),
		NewAccount: a.dir.getLink(NewAccountLink, name, true),
		NewOrder:   a.dir.getLink(NewOrderLink, name, true),
		RevokeCert: a.dir.getLink(RevokeCertLink, name, true),
		KeyChange:  a.dir.getLink(KeyChangeLink, name, true),
	}
}

// LoadProvisionerByID calls out to the SignAuthority interface to load a
// provisioner by ID.
func (a *Authority) LoadProvisionerByID(id string) (provisioner.Interface, error) {
	return a.signAuth.LoadProvisionerByID(id)
}

// NewNonce generates, stores, and returns a new ACME nonce.
func (a *Authority) NewNonce() (string, error) {
	n, err := newNonce(a.db)
	if err != nil {
		return "", err
	}
	return n.ID, nil
}

// UseNonce consumes the given nonce if it is valid, returns error otherwise.
func (a *Authority) UseNonce(nonce string) error {
	return useNonce(a.db, nonce)
}

// NewAccount creates, stores, and returns a new ACME account.
func (a *Authority) NewAccount(p provisioner.Interface, ao AccountOptions) (*Account, error) {
	acc, err := newAccount(a.db, ao)
	if err != nil {
		return nil, err
	}
	return acc.toACME(a.db, a.dir, p)
}

// UpdateAccount updates an ACME account.
func (a *Authority) UpdateAccount(p provisioner.Interface, id string, contact []string) (*Account, error) {
	acc, err := getAccountByID(a.db, id)
	if err != nil {
		return nil, ServerInternalErr(err)
	}
	if acc, err = acc.update(a.db, contact); err != nil {
		return nil, err
	}
	return acc.toACME(a.db, a.dir, p)
}

// GetAccount returns an ACME account.
func (a *Authority) GetAccount(p provisioner.Interface, id string) (*Account, error) {
	acc, err := getAccountByID(a.db, id)
	if err != nil {
		return nil, err
	}
	return acc.toACME(a.db, a.dir, p)
}

// DeactivateAccount deactivates an ACME account.
func (a *Authority) DeactivateAccount(p provisioner.Interface, id string) (*Account, error) {
	acc, err := getAccountByID(a.db, id)
	if err != nil {
		return nil, err
	}
	if acc, err = acc.deactivate(a.db); err != nil {
		return nil, err
	}
	return acc.toACME(a.db, a.dir, p)
}

func keyToID(jwk *jose.JSONWebKey) (string, error) {
	kid, err := jwk.Thumbprint(crypto.SHA256)
	if err != nil {
		return "", ServerInternalErr(errors.Wrap(err, "error generating jwk thumbprint"))
	}
	return base64.RawURLEncoding.EncodeToString(kid), nil
}

// GetAccountByKey returns the ACME associated with the jwk id.
func (a *Authority) GetAccountByKey(p provisioner.Interface, jwk *jose.JSONWebKey) (*Account, error) {
	kid, err := keyToID(jwk)
	if err != nil {
		return nil, err
	}
	acc, err := getAccountByKeyID(a.db, kid)
	if err != nil {
		return nil, err
	}
	return acc.toACME(a.db, a.dir, p)
}

// GetOrder returns an ACME order.
func (a *Authority) GetOrder(p provisioner.Interface, accID, orderID string) (*Order, error) {
	o, err := getOrder(a.db, orderID)
	if err != nil {
		return nil, err
	}
	if accID != o.AccountID {
		return nil, UnauthorizedErr(errors.New("account does not own order"))
	}
	if o, err = o.updateStatus(a.db); err != nil {
		return nil, err
	}
	return o.toACME(a.db, a.dir, p)
}

// GetOrdersByAccount returns the list of order urls owned by the account.
func (a *Authority) GetOrdersByAccount(p provisioner.Interface, id string) ([]string, error) {
	oids, err := getOrderIDsByAccount(a.db, id)
	if err != nil {
		return nil, err
	}

	var ret = []string{}
	for _, oid := range oids {
		o, err := getOrder(a.db, oid)
		if err != nil {
			return nil, ServerInternalErr(err)
		}
		if o.Status == StatusInvalid {
			continue
		}
		ret = append(ret, a.dir.getLink(OrderLink, URLSafeProvisionerName(p), true, o.ID))
	}
	return ret, nil
}

// NewOrder generates, stores, and returns a new ACME order.
func (a *Authority) NewOrder(p provisioner.Interface, ops OrderOptions) (*Order, error) {
	order, err := newOrder(a.db, ops)
	if err != nil {
		return nil, Wrap(err, "error creating order")
	}
	return order.toACME(a.db, a.dir, p)
}

// FinalizeOrder attempts to finalize an order and generate a new certificate.
func (a *Authority) FinalizeOrder(p provisioner.Interface, accID, orderID string, csr *x509.CertificateRequest) (*Order, error) {
	o, err := getOrder(a.db, orderID)
	if err != nil {
		return nil, err
	}
	if accID != o.AccountID {
		return nil, UnauthorizedErr(errors.New("account does not own order"))
	}
	o, err = o.finalize(a.db, csr, a.signAuth, p)
	if err != nil {
		return nil, Wrap(err, "error finalizing order")
	}
	return o.toACME(a.db, a.dir, p)
}

// GetAuthz retrieves and attempts to update the status on an ACME authz
// before returning.
func (a *Authority) GetAuthz(p provisioner.Interface, accID, authzID string) (*Authz, error) {
	az, err := getAuthz(a.db, authzID)
	if err != nil {
		return nil, err
	}
	if accID != az.getAccountID() {
		return nil, UnauthorizedErr(errors.New("account does not own authz"))
	}
	az, err = az.updateStatus(a.db)
	if err != nil {
		return nil, Wrap(err, "error updating authz status")
	}
	return az.toACME(a.db, a.dir, p)
}

// ValidateChallenge attempts to validate the challenge.
func (a *Authority) ValidateChallenge(p provisioner.Interface, accID, chID string, jwk *jose.JSONWebKey) (*Challenge, error) {
	ch, err := getChallenge(a.db, chID)
	if err != nil {
		return nil, err
	}
	if accID != ch.getAccountID() {
		return nil, UnauthorizedErr(errors.New("account does not own challenge"))
	}
	retry := ch.getRetry()
	if retry.Active {
		return ch.toACME(a.db, a.dir, p)
	}
	retry.Mux.Lock()
	defer retry.Mux.Unlock()

	client := http.Client{
		Timeout: time.Duration(30 * time.Second),
	}
<<<<<<< HEAD

	for ch.getRetry().Active {
		ch, err = ch.validate(a.db, jwk, validateOptions{
			httpGet:   client.Get,
			lookupTxt: net.LookupTXT,
		})
		if err != nil {
			return nil, Wrap(err, "error attempting challenge validation")
		}
		if ch.getStatus() == StatusValid {
			break
		}
		if ch.getStatus() == StatusInvalid {
			return ch.toACME(a.db, a.dir, p)
		}
		duration := time.Duration(ch.getRetry().Backoffs + math.Mod(rand.Float64(), 5))
		time.Sleep(duration*time.Second)
=======
	dialer := &net.Dialer{
		Timeout: 30 * time.Second,
	}
	ch, err = ch.validate(a.db, jwk, validateOptions{
		httpGet:   client.Get,
		lookupTxt: net.LookupTXT,
		tlsDial: func(network, addr string, config *tls.Config) (*tls.Conn, error) {
			return tls.DialWithDialer(dialer, network, addr, config)
		},
	})
	if err != nil {
		return nil, Wrap(err, "error attempting challenge validation")
>>>>>>> 8e882faf
	}
	return ch.toACME(a.db, a.dir, p)
}

// GetCertificate retrieves the Certificate by ID.
func (a *Authority) GetCertificate(accID, certID string) ([]byte, error) {
	cert, err := getCert(a.db, certID)
	if err != nil {
		return nil, err
	}
	if accID != cert.AccountID {
		return nil, UnauthorizedErr(errors.New("account does not own certificate"))
	}
	return cert.toACME(a.db, a.dir)
}<|MERGE_RESOLUTION|>--- conflicted
+++ resolved
@@ -275,12 +275,18 @@
 	client := http.Client{
 		Timeout: time.Duration(30 * time.Second),
 	}
-<<<<<<< HEAD
+
+	dialer := &net.Dialer{
+		Timeout: 30 * time.Second,
+	}
 
 	for ch.getRetry().Active {
 		ch, err = ch.validate(a.db, jwk, validateOptions{
 			httpGet:   client.Get,
 			lookupTxt: net.LookupTXT,
+			tlsDial: func(network, addr string, config *tls.Config) (*tls.Conn, error) {
+				return tls.DialWithDialer(dialer, network, addr, config)
+			},
 		})
 		if err != nil {
 			return nil, Wrap(err, "error attempting challenge validation")
@@ -293,20 +299,6 @@
 		}
 		duration := time.Duration(ch.getRetry().Backoffs + math.Mod(rand.Float64(), 5))
 		time.Sleep(duration*time.Second)
-=======
-	dialer := &net.Dialer{
-		Timeout: 30 * time.Second,
-	}
-	ch, err = ch.validate(a.db, jwk, validateOptions{
-		httpGet:   client.Get,
-		lookupTxt: net.LookupTXT,
-		tlsDial: func(network, addr string, config *tls.Config) (*tls.Conn, error) {
-			return tls.DialWithDialer(dialer, network, addr, config)
-		},
-	})
-	if err != nil {
-		return nil, Wrap(err, "error attempting challenge validation")
->>>>>>> 8e882faf
 	}
 	return ch.toACME(a.db, a.dir, p)
 }
