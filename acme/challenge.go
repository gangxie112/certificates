--- conflicted
+++ resolved
@@ -473,7 +473,6 @@
 		return WrapErrorISE(err, "error parsing device id")
 	}
 
-<<<<<<< HEAD
 	wireOptions, err := prov.GetOptions().GetWireOptions()
 	if err != nil {
 		return WrapErrorISE(err, "failed getting Wire options")
@@ -481,24 +480,11 @@
 
 	dpopOptions := wireOptions.GetDPOPOptions()
 	issuer, err := dpopOptions.EvaluateTarget(clientID.DeviceID)
-=======
-	dpopOptions := prov.GetOptions().GetWireOptions().GetDPOPOptions()
-	issuer, err := dpopOptions.GetTarget(clientID.DeviceID)
->>>>>>> 44721a7d
 	if err != nil {
 		return WrapErrorISE(err, "invalid Go template registered for 'target'")
 	}
 
 	params := verifyParams{
-<<<<<<< HEAD
-		token:     dpopPayload.AccessToken,
-		key:       dpopOptions.GetSigningKey(),
-		kid:       kid,
-		issuer:    issuer,
-		wireID:    wireID,
-		challenge: ch,
-		t:         clock.Now().UTC(),
-=======
 		token:      dpopPayload.AccessToken,
 		key:        dpopOptions.GetSigningKey(),
 		accountJWK: accountJWK,
@@ -506,7 +492,6 @@
 		wireID:     wireID,
 		challenge:  ch,
 		t:          clock.Now().UTC(),
->>>>>>> 44721a7d
 	}
 	_, dpop, err := parseAndVerifyWireAccessToken(params)
 	if err != nil {
@@ -555,23 +540,13 @@
 type wireDpopToken map[string]any
 
 type verifyParams struct {
-<<<<<<< HEAD
-	token     string
-	key       crypto.PublicKey
-	issuer    string
-	kid       string
-	wireID    wire.ID
-	challenge *Challenge
-	t         time.Time
-=======
 	token      string
-	key        string
+	key        crypto.PublicKey
+	accountJWK *jose.JSONWebKey
 	issuer     string
-	accountJWK *jose.JSONWebKey
 	wireID     wire.ID
 	challenge  *Challenge
 	t          time.Time
->>>>>>> 44721a7d
 }
 
 func parseAndVerifyWireAccessToken(v verifyParams) (*wireAccessToken, *wireDpopToken, error) {
@@ -581,13 +556,8 @@
 	}
 
 	var accessToken wireAccessToken
-<<<<<<< HEAD
 	if err = jwt.Claims(v.key, &accessToken); err != nil {
-		return nil, nil, fmt.Errorf("failed getting token claims: %w", err)
-=======
-	if err = jwt.Claims(pk, &accessToken); err != nil {
 		return nil, nil, fmt.Errorf("failed validating Wire DPoP token claims: %w", err)
->>>>>>> 44721a7d
 	}
 
 	if err := accessToken.ValidateWithLeeway(jose.Expected{
@@ -620,7 +590,6 @@
 	if err != nil {
 		return nil, nil, fmt.Errorf("invalid Wire DPoP token: %w", err)
 	}
-
 	var dpopToken wireDpopToken
 	if err := dpopJWT.Claims(v.accountJWK.Key, &dpopToken); err != nil {
 		return nil, nil, fmt.Errorf("failed validating Wire DPoP token claims: %w", err)
