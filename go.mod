module github.com/smallstep/certificates

go 1.18

require (
	cloud.google.com/go v0.107.0 // indirect
	cloud.google.com/go/longrunning v0.4.0
	cloud.google.com/go/security v1.11.0
	github.com/Azure/azure-sdk-for-go v67.0.0+incompatible // indirect
	github.com/Azure/go-autorest/autorest v0.11.28 // indirect
	github.com/Azure/go-autorest/autorest/azure/auth v0.5.11 // indirect
	github.com/Azure/go-autorest/autorest/date v0.3.0 // indirect
	github.com/Masterminds/sprig/v3 v3.2.3
	github.com/ThalesIgnite/crypto11 v1.2.5 // indirect
	github.com/aws/aws-sdk-go v1.44.132 // indirect
	github.com/dgraph-io/ristretto v0.1.0 // indirect
	github.com/fatih/color v1.9.0 // indirect
	github.com/fxamacker/cbor/v2 v2.4.0
	github.com/go-chi/chi v4.1.2+incompatible
	github.com/go-kit/kit v0.10.0 // indirect
	github.com/go-piv/piv-go v1.10.0 // indirect
	github.com/go-sql-driver/mysql v1.6.0 // indirect
	github.com/golang/mock v1.6.0
	github.com/google/go-cmp v0.5.9
	github.com/google/uuid v1.3.0
	github.com/googleapis/gax-go/v2 v2.7.0
	github.com/hashicorp/vault/api v1.8.3
	github.com/hashicorp/vault/api/auth/approle v0.3.0
	github.com/hashicorp/vault/api/auth/kubernetes v0.3.0
	github.com/jhump/protoreflect v1.9.0 // indirect
	github.com/kr/pretty v0.3.1 // indirect
	github.com/mattn/go-colorable v0.1.8 // indirect
	github.com/mattn/go-isatty v0.0.13 // indirect
	github.com/micromdm/scep/v2 v2.1.0
	github.com/newrelic/go-agent/v3 v3.20.3
	github.com/pkg/errors v0.9.1
	github.com/rs/xid v1.4.0
	github.com/sirupsen/logrus v1.9.0
	github.com/slackhq/nebula v1.6.1
	github.com/smallstep/assert v0.0.0-20200723003110-82e2b9b3b262
	github.com/smallstep/nosql v0.5.0
	github.com/stretchr/testify v1.8.1
	github.com/urfave/cli v1.22.12
	go.mozilla.org/pkcs7 v0.0.0-20210826202110-33d05740a352
	go.step.sm/cli-utils v0.7.5
	go.step.sm/crypto v0.23.1
	go.step.sm/linkedca v0.19.0
	golang.org/x/crypto v0.5.0
	golang.org/x/net v0.5.0
	golang.org/x/sys v0.4.0 // indirect
	golang.org/x/time v0.0.0-20210220033141-f8bda1e9f3ba // indirect
	google.golang.org/api v0.108.0
	google.golang.org/genproto v0.0.0-20221227171554-f9683d7f8bef // indirect
	google.golang.org/grpc v1.52.0
	google.golang.org/protobuf v1.28.1
	gopkg.in/square/go-jose.v2 v2.6.0
)

require (
	cloud.google.com/go/compute v1.14.0 // indirect
	cloud.google.com/go/compute/metadata v0.2.3 // indirect
	cloud.google.com/go/iam v0.8.0 // indirect
	cloud.google.com/go/kms v1.6.0 // indirect
	filippo.io/edwards25519 v1.0.0 // indirect
	github.com/AndreasBriese/bbloom v0.0.0-20190825152654-46b345b51c96 // indirect
	github.com/Azure/go-autorest v14.2.0+incompatible // indirect
	github.com/Azure/go-autorest/autorest/adal v0.9.18 // indirect
	github.com/Azure/go-autorest/autorest/azure/cli v0.4.5 // indirect
	github.com/Azure/go-autorest/autorest/to v0.4.0 // indirect
	github.com/Azure/go-autorest/autorest/validation v0.3.1 // indirect
	github.com/Azure/go-autorest/logger v0.2.1 // indirect
	github.com/Azure/go-autorest/tracing v0.6.0 // indirect
	github.com/Masterminds/goutils v1.1.1 // indirect
	github.com/Masterminds/semver/v3 v3.2.0 // indirect
	github.com/armon/go-metrics v0.3.9 // indirect
	github.com/armon/go-radix v1.0.0 // indirect
	github.com/cenkalti/backoff/v3 v3.0.0 // indirect
	github.com/cespare/xxhash v1.1.0 // indirect
	github.com/cespare/xxhash/v2 v2.1.2 // indirect
	github.com/chzyer/readline v0.0.0-20180603132655-2972be24d48e // indirect
	github.com/cpuguy83/go-md2man/v2 v2.0.2 // indirect
	github.com/davecgh/go-spew v1.1.1 // indirect
	github.com/dgraph-io/badger v1.6.2 // indirect
	github.com/dgraph-io/badger/v2 v2.2007.4 // indirect
	github.com/dgryski/go-farm v0.0.0-20200201041132-a6ae2369ad13 // indirect
	github.com/dimchansky/utfbom v1.1.1 // indirect
	github.com/dustin/go-humanize v1.0.0 // indirect
	github.com/go-logfmt/logfmt v0.5.1 // indirect
	github.com/golang-jwt/jwt/v4 v4.2.0 // indirect
	github.com/golang/glog v1.0.0 // indirect
	github.com/golang/groupcache v0.0.0-20210331224755-41bb18bfe9da // indirect
	github.com/golang/protobuf v1.5.2 // indirect
	github.com/golang/snappy v0.0.4 // indirect
	github.com/googleapis/enterprise-certificate-proxy v0.2.1 // indirect
	github.com/hashicorp/errwrap v1.1.0 // indirect
	github.com/hashicorp/go-cleanhttp v0.5.2 // indirect
	github.com/hashicorp/go-hclog v0.16.2 // indirect
	github.com/hashicorp/go-immutable-radix v1.3.1 // indirect
	github.com/hashicorp/go-multierror v1.1.1 // indirect
	github.com/hashicorp/go-plugin v1.4.5 // indirect
	github.com/hashicorp/go-retryablehttp v0.6.6 // indirect
	github.com/hashicorp/go-rootcerts v1.0.2 // indirect
	github.com/hashicorp/go-secure-stdlib/mlock v0.1.1 // indirect
	github.com/hashicorp/go-secure-stdlib/parseutil v0.1.6 // indirect
	github.com/hashicorp/go-secure-stdlib/strutil v0.1.2 // indirect
	github.com/hashicorp/go-sockaddr v1.0.2 // indirect
	github.com/hashicorp/go-uuid v1.0.2 // indirect
	github.com/hashicorp/go-version v1.2.0 // indirect
	github.com/hashicorp/golang-lru v0.5.4 // indirect
	github.com/hashicorp/hcl v1.0.0 // indirect
	github.com/hashicorp/vault/sdk v0.7.0 // indirect
	github.com/hashicorp/yamux v0.0.0-20180604194846-3520598351bb // indirect
	github.com/huandu/xstrings v1.3.3 // indirect
	github.com/imdario/mergo v0.3.12 // indirect
	github.com/jackc/chunkreader/v2 v2.0.1 // indirect
	github.com/jackc/pgconn v1.13.0 // indirect
	github.com/jackc/pgio v1.0.0 // indirect
	github.com/jackc/pgpassfile v1.0.0 // indirect
	github.com/jackc/pgproto3/v2 v2.3.1 // indirect
	github.com/jackc/pgservicefile v0.0.0-20200714003250-2b9c44734f2b // indirect
	github.com/jackc/pgtype v1.12.0 // indirect
	github.com/jackc/pgx/v4 v4.17.2 // indirect
	github.com/jmespath/go-jmespath v0.4.0 // indirect
	github.com/klauspost/compress v1.15.11 // indirect
	github.com/kr/text v0.2.0 // indirect
	github.com/manifoldco/promptui v0.9.0 // indirect
	github.com/mgutz/ansi v0.0.0-20200706080929-d51e80ef957d // indirect
	github.com/miekg/pkcs11 v1.1.1 // indirect
	github.com/mitchellh/copystructure v1.2.0 // indirect
	github.com/mitchellh/go-homedir v1.1.0 // indirect
	github.com/mitchellh/go-testing-interface v1.0.0 // indirect
	github.com/mitchellh/mapstructure v1.5.0 // indirect
	github.com/mitchellh/reflectwalk v1.0.2 // indirect
	github.com/oklog/run v1.0.0 // indirect
	github.com/pierrec/lz4 v2.5.2+incompatible // indirect
	github.com/pmezard/go-difflib v1.0.0 // indirect
<<<<<<< HEAD
	github.com/rogpeppe/go-internal v1.9.0 // indirect
	github.com/russross/blackfriday/v2 v2.0.1 // indirect
=======
	github.com/russross/blackfriday/v2 v2.1.0 // indirect
>>>>>>> 4bb25d4a
	github.com/ryanuber/go-glob v1.0.0 // indirect
	github.com/ryboe/q v1.0.18 // indirect
	github.com/shopspring/decimal v1.2.0 // indirect
	github.com/shurcooL/sanitized_anchor_name v1.0.0 // indirect
	github.com/spf13/cast v1.4.1 // indirect
	github.com/thales-e-security/pool v0.0.2 // indirect
	github.com/x448/float16 v0.8.4 // indirect
	go.etcd.io/bbolt v1.3.6 // indirect
	go.opencensus.io v0.24.0 // indirect
	go.uber.org/atomic v1.9.0 // indirect
	golang.org/x/oauth2 v0.0.0-20221014153046-6fdb5e3db783 // indirect
	golang.org/x/text v0.6.0 // indirect
	google.golang.org/appengine v1.6.7 // indirect
	gopkg.in/check.v1 v1.0.0-20201130134442-10cb98267c6c // indirect
	gopkg.in/yaml.v3 v3.0.1 // indirect
)

// replace github.com/smallstep/nosql => ../nosql
// replace go.step.sm/crypto => ../crypto

// replace go.step.sm/cli-utils => ../cli-utils
// replace go.step.sm/linkedca => ../linkedca

// use github.com/smallstep/pkcs7 fork with patches applied
replace go.mozilla.org/pkcs7 => github.com/smallstep/pkcs7 v0.0.0-20221024180420-e1aab68dda05<|MERGE_RESOLUTION|>--- conflicted
+++ resolved
@@ -55,6 +55,8 @@
 	google.golang.org/protobuf v1.28.1
 	gopkg.in/square/go-jose.v2 v2.6.0
 )
+
+require github.com/ryboe/q v1.0.18
 
 require (
 	cloud.google.com/go/compute v1.14.0 // indirect
@@ -134,14 +136,9 @@
 	github.com/oklog/run v1.0.0 // indirect
 	github.com/pierrec/lz4 v2.5.2+incompatible // indirect
 	github.com/pmezard/go-difflib v1.0.0 // indirect
-<<<<<<< HEAD
 	github.com/rogpeppe/go-internal v1.9.0 // indirect
-	github.com/russross/blackfriday/v2 v2.0.1 // indirect
-=======
 	github.com/russross/blackfriday/v2 v2.1.0 // indirect
->>>>>>> 4bb25d4a
 	github.com/ryanuber/go-glob v1.0.0 // indirect
-	github.com/ryboe/q v1.0.18 // indirect
 	github.com/shopspring/decimal v1.2.0 // indirect
 	github.com/shurcooL/sanitized_anchor_name v1.0.0 // indirect
 	github.com/spf13/cast v1.4.1 // indirect
