--- conflicted
+++ resolved
@@ -27,12 +27,8 @@
 // $STEPPATH/config/defaults.json and the identity defined in
 // $STEPPATH/config/identity.json
 func LoadClient() (*Client, error) {
-<<<<<<< HEAD
 	defaultsFile := DefaultsFile()
-	b, err := ioutil.ReadFile(defaultsFile)
-=======
-	b, err := os.ReadFile(DefaultsFile)
->>>>>>> 0a53af9e
+	b, err := os.ReadFile(defaultsFile)
 	if err != nil {
 		return nil, errors.Wrapf(err, "error reading %s", defaultsFile)
 	}
