package provisioner

import (
	"context"
	"crypto/x509"
	"encoding/pem"
	"fmt"
	"net"
	"strings"
	"time"

	"github.com/pkg/errors"
)

// ACMEChallenge represents the supported acme challenges.
type ACMEChallenge string

// nolint:revive // better names
const (
	// HTTP_01 is the http-01 ACME challenge.
	HTTP_01 ACMEChallenge = "http-01"
	// DNS_01 is the dns-01 ACME challenge.
	DNS_01 ACMEChallenge = "dns-01"
	// TLS_ALPN_01 is the tls-alpn-01 ACME challenge.
	TLS_ALPN_01 ACMEChallenge = "tls-alpn-01"
	// DEVICE_ATTEST_01 is the device-attest-01 ACME challenge.
	DEVICE_ATTEST_01 ACMEChallenge = "device-attest-01"
)

// String returns a normalized version of the challenge.
func (c ACMEChallenge) String() string {
	return strings.ToLower(string(c))
}

// Validate returns an error if the acme challenge is not a valid one.
func (c ACMEChallenge) Validate() error {
	switch ACMEChallenge(c.String()) {
	case HTTP_01, DNS_01, TLS_ALPN_01, DEVICE_ATTEST_01:
		return nil
	default:
		return fmt.Errorf("acme challenge %q is not supported", c)
	}
}

// ACME is the acme provisioner type, an entity that can authorize the ACME
// provisioning flow.
type ACME struct {
	*base
	ID      string `json:"-"`
	Type    string `json:"type"`
	Name    string `json:"name"`
	ForceCN bool   `json:"forceCN,omitempty"`
	// RequireEAB makes the provisioner require ACME EAB to be provided
	// by clients when creating a new Account. If set to true, the provided
	// EAB will be verified. If set to false and an EAB is provided, it is
	// not verified. Defaults to false.
	RequireEAB bool `json:"requireEAB,omitempty"`
	// Challenges contains the enabled challenges for this provisioner. If this
	// value is not set the default http-01, dns-01 and tls-alpn-01 challenges
	// will be enabled, device-attest-01 will be disabled.
	Challenges []ACMEChallenge `json:"challenges,omitempty"`
	Claims     *Claims         `json:"claims,omitempty"`
	Options    *Options        `json:"options,omitempty"`

	// TODO(hs): WIP configuration for ACME Device Attestation
	AttestationRoots    []byte `json:"attestationRoots"`
	attestationRootPool *x509.CertPool

	ctl *Controller
}

// GetID returns the provisioner unique identifier.
func (p ACME) GetID() string {
	if p.ID != "" {
		return p.ID
	}
	return p.GetIDForToken()
}

// GetIDForToken returns an identifier that will be used to load the provisioner
// from a token.
func (p *ACME) GetIDForToken() string {
	return "acme/" + p.Name
}

// GetTokenID returns the identifier of the token.
func (p *ACME) GetTokenID(ott string) (string, error) {
	return "", errors.New("acme provisioner does not implement GetTokenID")
}

// GetName returns the name of the provisioner.
func (p *ACME) GetName() string {
	return p.Name
}

// GetType returns the type of provisioner.
func (p *ACME) GetType() Type {
	return TypeACME
}

// GetEncryptedKey returns the base provisioner encrypted key if it's defined.
func (p *ACME) GetEncryptedKey() (string, string, bool) {
	return "", "", false
}

// GetOptions returns the configured provisioner options.
func (p *ACME) GetOptions() *Options {
	return p.Options
}

// DefaultTLSCertDuration returns the default TLS cert duration enforced by
// the provisioner.
func (p *ACME) DefaultTLSCertDuration() time.Duration {
	return p.ctl.Claimer.DefaultTLSCertDuration()
}

// Init initializes and validates the fields of an ACME type.
func (p *ACME) Init(config Config) (err error) {
	switch {
	case p.Type == "":
		return errors.New("provisioner type cannot be empty")
	case p.Name == "":
		return errors.New("provisioner name cannot be empty")
	}

<<<<<<< HEAD
	// TODO(hs): WIP configuration for ACME Device Attestation
	p.attestationRootPool = x509.NewCertPool()

	var (
		block *pem.Block
		rest  = p.AttestationRoots
	)
	for rest != nil {
		block, rest = pem.Decode(rest)
		if block == nil {
			break
		}
		cert, err := x509.ParseCertificate(block.Bytes)
		if err != nil {
			return errors.Wrap(err, "error parsing x509 certificate from PEM block")
		}
		p.attestationRootPool.AddCert(cert)
	}

	// TODO(hs): need validation for number of certs? The current ones are only for the `tpm` type; not for Apple or Yubico.

=======
	for _, c := range p.Challenges {
		if err := c.Validate(); err != nil {
			return err
		}
	}

>>>>>>> b2119e9f
	p.ctl, err = NewController(p, p.Claims, config, p.Options)
	return
}

// ACMEIdentifierType encodes ACME Identifier types
type ACMEIdentifierType string

const (
	// IP is the ACME ip identifier type
	IP ACMEIdentifierType = "ip"
	// DNS is the ACME dns identifier type
	DNS ACMEIdentifierType = "dns"
)

// ACMEIdentifier encodes ACME Order Identifiers
type ACMEIdentifier struct {
	Type  ACMEIdentifierType
	Value string
}

// AuthorizeOrderIdentifier verifies the provisioner is allowed to issue a
// certificate for an ACME Order Identifier.
func (p *ACME) AuthorizeOrderIdentifier(ctx context.Context, identifier ACMEIdentifier) error {

	x509Policy := p.ctl.getPolicy().getX509()

	// identifier is allowed if no policy is configured
	if x509Policy == nil {
		return nil
	}

	// assuming only valid identifiers (IP or DNS) are provided
	var err error
	switch identifier.Type {
	case IP:
		err = x509Policy.IsIPAllowed(net.ParseIP(identifier.Value))
	case DNS:
		err = x509Policy.IsDNSAllowed(identifier.Value)
	default:
		err = fmt.Errorf("invalid ACME identifier type '%s' provided", identifier.Type)
	}

	return err
}

// AuthorizeSign does not do any validation, because all validation is handled
// in the ACME protocol. This method returns a list of modifiers / constraints
// on the resulting certificate.
func (p *ACME) AuthorizeSign(ctx context.Context, token string) ([]SignOption, error) {
	opts := []SignOption{
		p,
		// modifiers / withOptions
		newProvisionerExtensionOption(TypeACME, p.Name, ""),
		newForceCNOption(p.ForceCN),
		profileDefaultDuration(p.ctl.Claimer.DefaultTLSCertDuration()),
		// validators
		defaultPublicKeyValidator{},
		newValidityValidator(p.ctl.Claimer.MinTLSCertDuration(), p.ctl.Claimer.MaxTLSCertDuration()),
		newX509NamePolicyValidator(p.ctl.getPolicy().getX509()),
	}

	return opts, nil
}

// AuthorizeRevoke is called just before the certificate is to be revoked by
// the CA. It can be used to authorize revocation of a certificate. It
// currently is a no-op.
// TODO(hs): add configuration option that toggles revocation? Or change function signature to make it more useful?
// Or move certain logic out of the Revoke API to here? Would likely involve some more stuff in the ctx.
func (p *ACME) AuthorizeRevoke(ctx context.Context, token string) error {
	return nil
}

// AuthorizeRenew returns an error if the renewal is disabled.
// NOTE: This method does not actually validate the certificate or check it's
// revocation status. Just confirms that the provisioner that created the
// certificate was configured to allow renewals.
func (p *ACME) AuthorizeRenew(ctx context.Context, cert *x509.Certificate) error {
	return p.ctl.AuthorizeRenew(ctx, cert)
}

// IsChallengeEnabled checks if the given challenge is enabled. By default
// http-01, dns-01 and tls-alpn-01 are enabled, to disable any of them the
// Challenge provisioner property should have at least one element.
func (p *ACME) IsChallengeEnabled(ctx context.Context, challenge ACMEChallenge) bool {
	enabledChallenges := []ACMEChallenge{
		HTTP_01, DNS_01, TLS_ALPN_01,
	}
	if len(p.Challenges) > 0 {
		enabledChallenges = p.Challenges
	}
	for _, ch := range enabledChallenges {
		if strings.EqualFold(string(ch), string(challenge)) {
			return true
		}
	}
<<<<<<< HEAD
	return fmt.Errorf("acme challenge %q is disabled", challenge)
}

// TODO(hs): we may not want to expose the root pool like this;
// call into an interface function instead to authorize?
func (p *ACME) GetAttestationRoots() (*x509.CertPool, error) {
	return p.attestationRootPool, nil
=======
	return false
>>>>>>> b2119e9f
}<|MERGE_RESOLUTION|>--- conflicted
+++ resolved
@@ -123,7 +123,6 @@
 		return errors.New("provisioner name cannot be empty")
 	}
 
-<<<<<<< HEAD
 	// TODO(hs): WIP configuration for ACME Device Attestation
 	p.attestationRootPool = x509.NewCertPool()
 
@@ -145,14 +144,12 @@
 
 	// TODO(hs): need validation for number of certs? The current ones are only for the `tpm` type; not for Apple or Yubico.
 
-=======
 	for _, c := range p.Challenges {
 		if err := c.Validate(); err != nil {
 			return err
 		}
 	}
 
->>>>>>> b2119e9f
 	p.ctl, err = NewController(p, p.Claims, config, p.Options)
 	return
 }
@@ -249,15 +246,11 @@
 			return true
 		}
 	}
-<<<<<<< HEAD
-	return fmt.Errorf("acme challenge %q is disabled", challenge)
+	return false
 }
 
 // TODO(hs): we may not want to expose the root pool like this;
 // call into an interface function instead to authorize?
 func (p *ACME) GetAttestationRoots() (*x509.CertPool, error) {
 	return p.attestationRootPool, nil
-=======
-	return false
->>>>>>> b2119e9f
 }